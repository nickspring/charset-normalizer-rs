--- conflicted
+++ resolved
@@ -94,15 +94,10 @@
     ignore_non_latin: bool,
 ) -> Vec<&'static Language> {
     let mut languages: Vec<(&Language, f32)> = vec![];
-<<<<<<< HEAD
     let source_characters_set: HashSet<_> = characters.iter().copied().collect();
     let source_has_accents = source_characters_set
         .iter()
         .any(|&char| is_accentuated(char));
-=======
-    let source_characters_set: HashSet<char> = characters.iter().copied().copied().collect(); //take a look why copied/cloned is needed twice
-    let source_has_accents = source_characters_set.iter().any(is_accentuated);
->>>>>>> f6f3bd22
 
     for (language, language_characters, target_have_accents, target_pure_latin) in LANGUAGES.iter()
     {
@@ -135,20 +130,6 @@
     let mut layers: HashMap<&str, String> = HashMap::new();
 
     for ch in decoded_sequence.chars().filter(|c| c.is_alphabetic()) {
-<<<<<<< HEAD
-        if let Some(character_range) = unicode_range(ch) {
-            let mut layer_target_range: Option<&str> = None;
-            for discovered_range in layers.keys() {
-                if !is_suspiciously_successive_range(Some(discovered_range), Some(character_range))
-                {
-                    layer_target_range = Some(discovered_range);
-                    break;
-                }
-            }
-            let layer = layers
-                .entry(layer_target_range.get_or_insert(character_range))
-                .or_default();
-=======
         if let Some(character_range) = unicode_range(&ch) {
             let layer_key: &str = layers
                 .keys()
@@ -156,7 +137,6 @@
                 .copied()
                 .unwrap_or(character_range);
             let layer = layers.entry(layer_key).or_default();
->>>>>>> f6f3bd22
             layer.extend(ch.to_lowercase());
         }
     }
