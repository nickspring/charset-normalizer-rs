#![allow(dead_code)]

use crate::assets::LANGUAGES;
use crate::consts::{
    ENCODING_MARKS, IANA_SUPPORTED, IANA_SUPPORTED_SIMILAR, RE_POSSIBLE_ENCODING_INDICATION,
    UNICODE_RANGES_COMBINED, UNICODE_SECONDARY_RANGE_KEYWORD, UTF8_MAXIMAL_ALLOCATION,
};
use crate::entity::Language;
use ahash::{HashSet, HashSetExt};
use cached::proc_macro::cached;
use cached::UnboundCache;
use encoding::label::encoding_from_whatwg_label;
use encoding::{CodecError, DecoderTrap, EncoderTrap, Encoding, EncodingRef, StringWriter};
use std::borrow::Cow;
use std::fs;
use std::path::{Path, PathBuf};
use unic::char::property::EnumeratedCharProperty;
use unic::ucd::normal::decompose_canonical;
use unic::ucd::{GeneralCategory, Name};

// Utils module

// check if character category contains one of categories_partial or
// if character category is exactly one of categories_exact or
// character is from range which has name, contains one of ranges_partial
fn in_category(
    character: char,
    categories_exact: &[&str],
    categories_partial: &[&str],
    ranges_partial: &[&str],
) -> bool {
    // unicode category part
    let category = GeneralCategory::of(character).abbr_name();
    if categories_exact.contains(&category)
        || categories_partial.iter().any(|&cp| category.contains(cp))
    {
        return true;
    }
    // unicode range part
    if !ranges_partial.is_empty() {
        if let Some(range) = unicode_range(character) {
            return ranges_partial.iter().any(|&r| range.contains(r));
        }
    }
    false
}

// check if character description contains at least one of patterns
<<<<<<< HEAD
fn in_description(character: char, patterns: &[&str]) -> bool {
    Name::of(character)
        .map(|description| {
            patterns
                .iter()
                .any(|&s| description.to_string().contains(s))
        })
        .unwrap_or(false)
=======
fn in_description(character: &char, patterns: &[&str]) -> bool {
    Name::of(*character).is_some_and(|description| {
        patterns
            .iter()
            .any(|&s| description.to_string().contains(s))
    })
>>>>>>> f6f3bd22
}

#[cached(
    type = "UnboundCache<char, bool>",
    create = "{ UnboundCache::with_capacity(*UTF8_MAXIMAL_ALLOCATION) }",
    convert = r#"{ character }"#
)]
pub(crate) fn is_punctuation(character: char) -> bool {
    in_category(character, &[], &["P"], &["Punctuation"])
}

#[cached(
    type = "UnboundCache<char, bool>",
    create = "{ UnboundCache::with_capacity(*UTF8_MAXIMAL_ALLOCATION) }",
    convert = r#"{ character }"#
)]
pub(crate) fn is_symbol(character: char) -> bool {
    in_category(character, &[], &["N", "S"], &["Forms"])
}

#[cached(
    type = "UnboundCache<char, bool>",
    create = "{ UnboundCache::with_capacity(*UTF8_MAXIMAL_ALLOCATION) }",
    convert = r#"{ character }"#
)]
pub(crate) fn is_emoticon(character: char) -> bool {
    in_category(character, &[], &[], &["Emoticons"])
}

#[cached(
    type = "UnboundCache<char, bool>",
    create = "{ UnboundCache::with_capacity(*UTF8_MAXIMAL_ALLOCATION) }",
    convert = r#"{ character }"#
)]
pub(crate) fn is_separator(character: char) -> bool {
    if character.is_whitespace() || ['｜', '+', '<', '>'].contains(&character) {
        return true;
    }
    in_category(character, &["Po", "Pd", "Pc"], &["Z"], &[])
}

#[cached(
    type = "UnboundCache<char, bool>",
    create = "{ UnboundCache::with_capacity(*UTF8_MAXIMAL_ALLOCATION) }",
    convert = r#"{ character }"#
)]
pub(crate) fn is_unprintable(character: char) -> bool {
    !character.is_whitespace()
        && !character.is_ascii_graphic()
        && !['\x1A', '\u{FEFF}'].contains(&character)
        && in_category(character, &["Cc"], &[], &["Control character"])
}

#[cached(
    type = "UnboundCache<char, bool>",
    create = "{ UnboundCache::with_capacity(*UTF8_MAXIMAL_ALLOCATION) }",
    convert = r#"{ character }"#
)]
pub(crate) fn is_accentuated(character: char) -> bool {
    let patterns = [
        "WITH GRAVE",
        "WITH ACUTE",
        "WITH CEDILLA",
        "WITH DIAERESIS",
        "WITH CIRCUMFLEX",
        "WITH TILDE",
    ];
    in_description(character, &patterns)
}

#[cached(
    type = "UnboundCache<char, bool>",
    create = "{ UnboundCache::with_capacity(*UTF8_MAXIMAL_ALLOCATION) }",
    convert = r#"{ character }"#
)]
pub(crate) fn is_latin(character: char) -> bool {
    let patterns = ["LATIN"];
    in_description(character, &patterns)
}

#[cached(
    type = "UnboundCache<char, bool>",
    create = "{ UnboundCache::with_capacity(*UTF8_MAXIMAL_ALLOCATION) }",
    convert = r#"{ character }"#
)]
pub(crate) fn is_cjk(character: char) -> bool {
    let patterns = ["CJK"];
    in_description(character, &patterns)
}

#[cached(
    type = "UnboundCache<char, bool>",
    create = "{ UnboundCache::with_capacity(*UTF8_MAXIMAL_ALLOCATION) }",
    convert = r#"{ character }"#
)]
pub(crate) fn is_hiragana(character: char) -> bool {
    let patterns = ["HIRAGANA"];
    in_description(character, &patterns)
}

#[cached(
    type = "UnboundCache<char, bool>",
    create = "{ UnboundCache::with_capacity(*UTF8_MAXIMAL_ALLOCATION) }",
    convert = r#"{ character }"#
)]
pub(crate) fn is_katakana(character: char) -> bool {
    let patterns = ["KATAKANA"];
    in_description(character, &patterns)
}

#[cached(
    type = "UnboundCache<char, bool>",
    create = "{ UnboundCache::with_capacity(*UTF8_MAXIMAL_ALLOCATION) }",
    convert = r#"{ character }"#
)]
pub(crate) fn is_hangul(character: char) -> bool {
    let patterns = ["HANGUL"];
    in_description(character, &patterns)
}

#[cached(
    type = "UnboundCache<char, bool>",
    create = "{ UnboundCache::with_capacity(*UTF8_MAXIMAL_ALLOCATION) }",
    convert = r#"{ character }"#
)]
pub(crate) fn is_thai(character: char) -> bool {
    let patterns = ["THAI"];
    in_description(character, &patterns)
}

pub(crate) fn is_case_variable(character: char) -> bool {
    character.is_lowercase() != character.is_uppercase()
}

pub(crate) fn is_unicode_range_secondary(range_name: &str) -> bool {
    UNICODE_SECONDARY_RANGE_KEYWORD
        .iter()
        .any(|&s| range_name.contains(s))
}

// Retrieve the Unicode range official name from a single character
pub(crate) fn unicode_range(character: char) -> Option<&'static str> {
    let char_code = character as u32;
    UNICODE_RANGES_COMBINED
        .iter()
        .find(|&(_, range)| range.contains(&char_code))
        .map(|(name, _)| *name)
}

pub(crate) fn range_scan(decoded_sequence: &str) -> HashSet<String> {
    let (lower, upper) = decoded_sequence.chars().size_hint();
    let mut result: HashSet<String> = HashSet::with_capacity(upper.unwrap_or(lower));
    result.extend(
        decoded_sequence
            .chars()
            .filter_map(|ch| unicode_range(ch).map(|r| r.to_string())),
    );
    result // decoded_sequence.chars().filter_map(|ch| unicode_range(&ch).map(|r| r.to_string())).collect()
}

pub(crate) fn remove_accent(ch: char) -> char {
    let mut base_char = None;
    decompose_canonical(ch, |c| {
        base_char.get_or_insert(c);
    });
    base_char.map_or(ch, |c| c)
}

pub(crate) fn should_strip_sig_or_bom(_iana_encoding: &str) -> bool {
    // it looks like we always remove it in Rust (but in Python version no)
    true
}

// Verify is a specific encoding is a multi byte one based on it IANA name
pub fn is_multi_byte_encoding(name: &str) -> bool {
    [
        "utf-8",
        "utf-16le",
        "utf-16be",
        "euc-jp",
        "euc-kr",
        "iso-2022-jp",
        "gbk",
        "gb18030",
        "hz",
        "big5",
        "shift_jis",
    ]
    .contains(&name)
}

// Try to detect multibyte encoding by signature
pub(crate) fn identify_sig_or_bom(sequence: &[u8]) -> (Option<String>, Option<&[u8]>) {
    ENCODING_MARKS
        .iter()
        .find(|&(_, enc_sig)| sequence.starts_with(enc_sig))
        .map_or((None, None), |(enc_name, enc_sig)| {
            (Some((*enc_name).to_string()), Some(*enc_sig))
        })
}

// Try to get standard name by alternative labels
pub fn iana_name(cp_name: &str) -> Option<&str> {
    IANA_SUPPORTED
        .contains(&cp_name) // first just try to search it in our list
        .then_some(cp_name)
        .or_else(|| {
            // if not found, try to use alternative way
            encoding_from_whatwg_label(cp_name).map(|enc| enc.whatwg_name().unwrap_or(enc.name()))
        })
}

pub(crate) fn is_cp_similar(iana_name_a: &str, iana_name_b: &str) -> bool {
    IANA_SUPPORTED_SIMILAR.contains_key(iana_name_a)
        && IANA_SUPPORTED_SIMILAR[iana_name_a].contains(&iana_name_b)
}

// Extract using ASCII-only decoder any specified encoding in the first n-bytes.
pub(crate) fn any_specified_encoding(sequence: &[u8], search_zone: usize) -> Option<String> {
    encoding::all::ASCII
        .decode(
            &sequence[0..search_zone.min(sequence.len())],
            DecoderTrap::Ignore,
        )
        .ok()
        .and_then(|test_string| {
            RE_POSSIBLE_ENCODING_INDICATION
                .captures_iter(&test_string)
                .map(|c| c.extract())
                .find_map(|(_, [specified_encoding])| iana_name(specified_encoding))
                .map(|found_iana| found_iana.to_string())
        })
}

// Calculate similarity of two single byte encodings
pub(crate) fn cp_similarity(iana_name_a: &str, iana_name_b: &str) -> f32 {
    // we don't want to compare multi-byte encodings
    if is_multi_byte_encoding(iana_name_a) || is_multi_byte_encoding(iana_name_b) {
        return 0.0;
    }

    if let (Some(encoder_a), Some(encoder_b)) = (
        encoding_from_whatwg_label(iana_name_a),
        encoding_from_whatwg_label(iana_name_b),
    ) {
        let character_match_count = (1..255u8)
            .filter(|&ch| {
                let res_a = encoder_a.decode(&[ch], DecoderTrap::Ignore).ok();
                let res_b = encoder_b.decode(&[ch], DecoderTrap::Ignore).ok();
                res_a.is_some() && res_a == res_b //check that they aren't none and equal
            })
            .count();
        return character_match_count as f32 / 254.0;
    }
    0.0 // Return 0.0 if encoders could not be retrieved.
}

// Test Decoding bytes to string with specified encoding without writing result to memory
// returns true if everything is correctly decoded, otherwise false
struct DecodeTestResult {
    only_test: bool,
    data: String,
}
impl StringWriter for DecodeTestResult {
    fn writer_hint(&mut self, expectedlen: usize) {
        if self.only_test {
            return;
        }
        let newlen = self.data.len() + expectedlen;
        self.data.reserve(newlen);
    }
    fn write_char(&mut self, c: char) {
        if self.only_test {
            return;
        }
        self.data.push(c);
    }
    fn write_str(&mut self, s: &str) {
        if self.only_test {
            return;
        }
        self.data.push_str(s);
    }
}
impl DecodeTestResult {
    pub fn get_buffer(&self) -> &str {
        &self.data
    }
}

// Decode bytes to string with specified encoding
// if is_chunk = true it will try to fix first and end bytes for multibyte encodings
pub fn decode(
    input: &[u8],
    from_encoding: &str,
    how_process_errors: DecoderTrap,
    only_test: bool,
    is_chunk: bool,
) -> Result<String, String> {
    let encoder = encoding_from_whatwg_label(from_encoding)
        .ok_or(format!("Encoding '{}' not found", from_encoding))?;

    let mut buf = DecodeTestResult {
        only_test,
        data: String::new(),
    };
    let mut err = CodecError {
        upto: 0,
        cause: Cow::from(String::new()),
    };
    let chunk_len = input.len();
    let mut begin_offset: usize = 0;
    let mut end_offset: usize = chunk_len;
    let mut error_occured: bool;
    loop {
        let res = decode_to(
            encoder,
            &input[begin_offset..end_offset],
            how_process_errors,
            &mut buf,
        );
        error_occured = res.is_err();
        if let DecoderTrap::Strict = how_process_errors {
            if !is_chunk || res.is_ok() || !is_multi_byte_encoding(from_encoding) {
                break;
            }
            err = res.unwrap_err();
            if err.cause.contains("invalid sequence") {
                begin_offset += 1;
            } else if err.cause.contains("incomplete sequence") {
                end_offset -= 1;
            }
            if end_offset - begin_offset < 1 || begin_offset > 3 || (chunk_len - end_offset) > 3 {
                break;
            }
        } else {
            break;
        }
    }
    if error_occured {
        return Err(format!("{} at index {}", err.cause, err.upto));
    }
    Ok(String::from(buf.get_buffer()))
}

// Copied implementation of decode_to from encoder lib
// (we need index of problematic chars & hacks for chunks)
fn decode_to(
    encoder: EncodingRef,
    input: &[u8],
    trap: DecoderTrap,
    ret: &mut dyn StringWriter,
) -> Result<(), CodecError> {
    let mut decoder = encoder.raw_decoder();
    let mut remaining = 0;
    loop {
        let (offset, err) = decoder.raw_feed(&input[remaining..], ret);
        let unprocessed = remaining + offset;

        match err {
            Some(err) => {
                remaining = remaining.wrapping_add_signed(err.upto);
                if !trap.trap(&mut *decoder, &input[unprocessed..remaining], ret) {
                    return Err(err);
                }
            }
            None => {
                remaining = input.len();
                if let Some(err) = decoder.raw_finish(ret) {
                    remaining = remaining.wrapping_add_signed(err.upto);
                    if !trap.trap(&mut *decoder, &input[unprocessed..remaining], ret) {
                        return Err(err);
                    }
                }
                if remaining >= input.len() {
                    return Ok(());
                }
            }
        }
    }
}

// Encode string to vec of bytes with specified encoding
pub fn encode(
    input: &str,
    to_encoding: &str,
    how_process_errors: EncoderTrap,
) -> Result<Vec<u8>, String> {
    if let Some(encoder) = encoding_from_whatwg_label(to_encoding) {
        return Ok(encoder.encode(input, how_process_errors)?);
    }
    Err(format!("Encoding '{}' not found", to_encoding))
}

// Determine if two Unicode range seen next to each other can be considered as suspicious.
pub(crate) fn is_suspiciously_successive_range(
    range_a: Option<&'static str>,
    range_b: Option<&'static str>,
) -> bool {
    if let (Some(range_a), Some(range_b)) = (range_a, range_b) {
        if range_a == range_b
            || [range_a, range_b].iter().all(|x| x.contains("Latin"))
            || [range_a, range_b].iter().any(|x| x.contains("Emoticons"))
        {
            return false;
        }

        // Latin characters can be accompanied with a combining diacritical mark
        // eg. Vietnamese.
        if [range_a, range_b].iter().any(|x| x.contains("Latin"))
            && [range_a, range_b].iter().any(|x| x.contains("Combining"))
        {
            return false;
        }

        // keywords intersection
        let set_a: HashSet<_> = range_a.split_whitespace().collect();
        let set_b: HashSet<_> = range_b.split_whitespace().collect();

        if set_a
            .intersection(&set_b)
            .any(|elem| !UNICODE_SECONDARY_RANGE_KEYWORD.contains(elem))
        {
            return false;
        }

        // Japanese exception
        let jp_ranges = ["Hiragana", "Katakana"];
        match (
            jp_ranges.contains(&range_a),                            // has_jp_a
            jp_ranges.contains(&range_b),                            // has_jp_b
            [range_a, range_b].iter().any(|x| x.contains("CJK")),    // has_cjk
            [range_a, range_b].iter().any(|x| x.contains("Hangul")), // has_hangul
            [range_a, range_b]
                .iter()
                .any(|x| x.contains("Punctuation") || x.contains("Forms")), // has_punct_or_forms
            [range_a, range_b].iter().any(|&x| x == "Basic Latin"),  // is_any_basic_latin
        ) {
            (true, true, _, _, _, _) // both are japanese
            | (true, _, true, _, _, _) | (_, true, true, _, _, _) //either is japanese and either contains CJK
            | (_, _, true, true, _, _) // either has both CJK and Hanguls
            | (_, _, true, _, true, _) // either has chinese and dedicated punctuation and separators 
            | (_, _, _, true, _, true) // either has hangul and basic latin 
            => return false,
            _ => {} // All other combinations
        }
    }
    true // if either range is none or edge cases never triggers, return true
}

// Get data for specified language
pub(crate) fn get_language_data(language: &Language) -> Result<(&'static str, bool, bool), String> {
    for (iterated_language, characters, has_accents, pure_latin) in LANGUAGES.iter() {
        if iterated_language == language {
            return Ok((characters, *has_accents, *pure_latin));
        }
    }
    Err(String::from("Language wasn't found"))
}

// Get large datasets
fn collect_large_sets(dir: &Path) -> Vec<PathBuf> {
    let mut files = Vec::new();

    if dir.is_dir() {
        for entry in fs::read_dir(dir).unwrap() {
            let path = entry.unwrap().path();

            if path.is_dir() {
                // Recursively collect files in subdirectories
                let subdirectory_files = collect_large_sets(&path);
                files.extend(subdirectory_files);
            } else {
                // Add the file to the list if it's a regular file
                files.push(path);
            }
        }
    }
    files
}

// Get large datasets
pub fn get_large_test_datasets() -> Result<Vec<(String, Vec<String>)>, String> {
    let path = Path::new(env!("CARGO_MANIFEST_DIR")).join("src/tests/data/largesets/");

    match fs::metadata(&path) {
        Ok(metadata) if metadata.is_dir() => Ok(collect_large_sets(&path)
            .iter()
            .filter_map(|set| {
                let path = set.to_str()?;
                let encoding: Vec<&str> = path.split('/').collect();
                let encoding: Vec<String> = encoding
                    .get(encoding.len().checked_sub(2)?)?
                    .split(',')
                    .map(|s| s.to_string())
                    .collect();
                if encoding.len() == 1 && encoding.first()? == "largesets" {
                    return None; // None is ignored by filter_map
                }
                Some((path.to_string(), encoding)) // Return the tuple for the 'result'. unpacked by filter_map
            })
            .collect::<Vec<(String, Vec<String>)>>()),
        Ok(metadata) => Err(format!(
            "Path exists but not a directory: {:?} metadata: {:?}",
            path, metadata
        )),
        Err(err) => Err(format!(
            "Cannot find large datasets at {:?} error: {}",
            path, err
        )),
    }
}<|MERGE_RESOLUTION|>--- conflicted
+++ resolved
@@ -46,23 +46,12 @@
 }
 
 // check if character description contains at least one of patterns
-<<<<<<< HEAD
-fn in_description(character: char, patterns: &[&str]) -> bool {
-    Name::of(character)
-        .map(|description| {
-            patterns
-                .iter()
-                .any(|&s| description.to_string().contains(s))
-        })
-        .unwrap_or(false)
-=======
 fn in_description(character: &char, patterns: &[&str]) -> bool {
     Name::of(*character).is_some_and(|description| {
         patterns
             .iter()
             .any(|&s| description.to_string().contains(s))
     })
->>>>>>> f6f3bd22
 }
 
 #[cached(
